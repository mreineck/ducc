--- conflicted
+++ resolved
@@ -153,15 +153,10 @@
     {
     if (nthreads==1) return 1;
     size_t size = info.size();
-<<<<<<< HEAD
-    if (size<4096) return 1;
-    return ducc0::adjust_nthreads(nthreads);
-=======
-    if (size<32768) return 1;  // not worth opening a parallel region
+    if (size<4096) return 1;  // not worth opening a parallel region
     size_t max_parallel = size / info.shape(axis);
     size_t max_threads = ducc0::adjust_nthreads(nthreads);
     return std::max(size_t(1), std::min(max_parallel, max_threads));
->>>>>>> aa46a4c2
     }
   };
 
