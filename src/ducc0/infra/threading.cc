/** \file ducc0/infra/threading.cc
 *
 *  \copyright Copyright (C) 2019-2024 Peter Bell, Max-Planck-Society
 *  \authors Peter Bell, Martin Reinecke
 */

/* SPDX-License-Identifier: BSD-3-Clause OR GPL-2.0-or-later */

/*
All rights reserved.

Redistribution and use in source and binary forms, with or without modification,
are permitted provided that the following conditions are met:

* Redistributions of source code must retain the above copyright notice, this
  list of conditions and the following disclaimer.
* Redistributions in binary form must reproduce the above copyright notice, this
  list of conditions and the following disclaimer in the documentation and/or
  other materials provided with the distribution.
* Neither the name of the copyright holder nor the names of its contributors may
  be used to endorse or promote products derived from this software without
  specific prior written permission.

THIS SOFTWARE IS PROVIDED BY THE COPYRIGHT HOLDERS AND CONTRIBUTORS "AS IS" AND
ANY EXPRESS OR IMPLIED WARRANTIES, INCLUDING, BUT NOT LIMITED TO, THE IMPLIED
WARRANTIES OF MERCHANTABILITY AND FITNESS FOR A PARTICULAR PURPOSE ARE
DISCLAIMED. IN NO EVENT SHALL THE COPYRIGHT HOLDER OR CONTRIBUTORS BE LIABLE FOR
ANY DIRECT, INDIRECT, INCIDENTAL, SPECIAL, EXEMPLARY, OR CONSEQUENTIAL DAMAGES
(INCLUDING, BUT NOT LIMITED TO, PROCUREMENT OF SUBSTITUTE GOODS OR SERVICES;
LOSS OF USE, DATA, OR PROFITS; OR BUSINESS INTERRUPTION) HOWEVER CAUSED AND ON
ANY THEORY OF LIABILITY, WHETHER IN CONTRACT, STRICT LIABILITY, OR TORT
(INCLUDING NEGLIGENCE OR OTHERWISE) ARISING IN ANY WAY OUT OF THE USE OF THIS
SOFTWARE, EVEN IF ADVISED OF THE POSSIBILITY OF SUCH DAMAGE.
*/

/*
 *  This code is free software; you can redistribute it and/or modify
 *  it under the terms of the GNU General Public License as published by
 *  the Free Software Foundation; either version 2 of the License, or
 *  (at your option) any later version.
 *
 *  This code is distributed in the hope that it will be useful,
 *  but WITHOUT ANY WARRANTY; without even the implied warranty of
 *  MERCHANTABILITY or FITNESS FOR A PARTICULAR PURPOSE.  See the
 *  GNU General Public License for more details.
 *
 *  You should have received a copy of the GNU General Public License
 *  along with this code; if not, write to the Free Software
 *  Foundation, Inc., 51 Franklin St, Fifth Floor, Boston, MA  02110-1301  USA
 */

#include "ducc0/infra/threading.h"
#include "ducc0/infra/error_handling.h"
#include "ducc0/infra/misc_utils.h"
#include "ducc0/infra/string_utils.h"
#include <atomic>
#include <exception>
#include <utility>

#ifdef DUCC0_STDCXX_LOWLEVEL_THREADING
#include <algorithm>
#include <stdexcept>
#include <cstdlib>
#include <thread>
#include <queue>
#include <vector>
#include <errno.h>
#include <string>
#include <string.h>
#if __has_include(<pthread.h>)
#include <pthread.h>
#if __has_include(<pthread.h>) && defined(__linux__) && defined(_GNU_SOURCE)
#include <unistd.h>
#endif
#endif
#endif

namespace ducc0 {

namespace detail_threading {

#ifdef DUCC0_STDCXX_LOWLEVEL_THREADING

constexpr size_t nwait=100;

void flagwait(const std::atomic<bool> &flag, bool val)
  {
  for (size_t i=0; i<nwait; ++i)
    {
    if (flag.load()!=val) return;
    std::this_thread::yield();
    }
  flag.wait(val);
  }

class custom_latch
  {
  private:
    std::atomic<std::ptrdiff_t> val;

  public:
    custom_latch(std::ptrdiff_t start)
      : val(start) {}

    void count_down()
      { if (val.fetch_sub(1)==1) val.notify_all(); }

    void wait()
      {
      for (size_t i=0; i<nwait; ++i)
        {
        if (val.load()==0) return;
        std::this_thread::yield();
        }
      while(true)
        {
        auto vval = val.load();
        if (vval==0) return;
        val.wait(vval);
        }
      }
  };

<<<<<<< HEAD
size_t ducc0_max_threads()
=======
#ifdef DUCC0_STDCXX_LOWLEVEL_THREADING

size_t available_hardware_threads()
>>>>>>> 15246e40
  {
  static const size_t available_hardware_thrads_ = []()
    {
#if __has_include(<pthread.h>) && defined(__linux__) && defined(_GNU_SOURCE)
    cpu_set_t cpuset;
    CPU_ZERO(&cpuset);
    pthread_getaffinity_np(pthread_self(), sizeof(cpuset), &cpuset);
    size_t res=0;
    for (size_t i=0; i<CPU_SETSIZE; ++i)
      if (CPU_ISSET(i, &cpuset)) ++res;
#else
    size_t res = std::max<size_t>(1, std::thread::hardware_concurrency());
#endif
    return res;
    }();
  return available_hardware_thrads_;
  }
size_t ducc0_default_num_threads()
  {
  static const size_t num_threads_ = []()
    {
    static size_t res = available_hardware_threads();
    auto evar=getenv("DUCC0_NUM_THREADS");
    // fallback
    if (!evar)
      evar=getenv("OMP_NUM_THREADS");
    if (!evar)
      return res;
    auto res2 = stringToData<long>(trim(std::string(evar)));
    MR_assert(res2>=0, "invalid value in DUCC0_NUM_THREADS/OMP_NUM_THREADS");
    if (res2==0)
      return res;
    return std::min<size_t>(res, res2);
    }();
  return num_threads_;
  }
 
static thread_local bool in_parallel_region = false;
int pin_info()
  {
  static const int pin_info_ = []()
    {
    auto evar=getenv("DUCC0_PIN_DISTANCE");
    if (!evar)
      return -1; // do nothing at all
    auto res = stringToData<long>(trim(std::string(evar)));
    return int(res);
    }();
  return pin_info_;
  }
int pin_offset()
  {
  static const int pin_offset_ = []()
    {
    auto evar=getenv("DUCC0_PIN_OFFSET");
    if (!evar)
      return 0;
    auto res = stringToData<long>(trim(std::string(evar)));
    return int(res);
    }();
  return pin_offset_;
  }

#if __has_include(<pthread.h>) && defined(__linux__) && defined(_GNU_SOURCE)
static void do_pinning(int ithread)
  {
  if (pin_info()==-1) return;
  int num_proc = sysconf(_SC_NPROCESSORS_ONLN);
  cpu_set_t cpuset;
  CPU_ZERO(&cpuset);
  int cpu_wanted = pin_offset() + ithread*pin_info();
  MR_assert((cpu_wanted>=0)&&(cpu_wanted<num_proc), "bad CPU number requested");
  CPU_SET(cpu_wanted, &cpuset);
  pthread_setaffinity_np(pthread_self(), sizeof(cpuset), &cpuset);
  }
#else
static void do_pinning(int /*ithread*/)
  { return; }
#endif

class ducc_thread_pool: public thread_pool
  {
  private:
    // A reasonable guess, probably close enough for most hardware
    static constexpr size_t cache_line_size = 64;
    // align members with cache lines
    struct alignas(cache_line_size) worker
      {
      std::thread thread;

      void worker_main(const std::atomic<bool> &news,
        std::function<void(size_t)> &work_, size_t ithread, const size_t &nthreads)
        {
        bool nextnews = true;
        in_parallel_region = true;
        do_pinning(ithread);
        while (true)
          {
          // Wait until something happens
          flagwait(news, !nextnews);
          nextnews=!nextnews;
          // shutting down?
          if (!work_) return;
          // if not, do the work
          work_(ithread);
          }
        }
      };

    Mutex mut_;
    std::vector<worker> workers_;
    std::atomic<bool> news_=false;
    size_t nthreads_ = 0;
    using lock_t = LockGuard;
    std::function<void(size_t)> work_;

    void create_threads()
      {
      lock_t lock(mut_);
      news_=false;
      size_t nthreads=workers_.size();
      for (size_t i=0; i<nthreads; ++i)
        {
        try
          {
          auto *worker = &workers_[i];
          worker->thread = std::thread(
            [worker, this, i]{ worker->worker_main(news_, work_, i+1, nthreads_); });
          }
        catch (...)
          {
          shutdown_locked();
          throw;
          }
        }
      }

    void shutdown_locked()
      {
      // we send a nullptr work to the workers, signalling shutdown
      work_ = nullptr;
      news_ = !news_;
      news_.notify_all();

      for (auto &worker : workers_)
        if (worker.thread.joinable())
          worker.thread.join();
      }

  public:
    explicit ducc_thread_pool(size_t nthreads):
      workers_(nthreads)
      { do_pinning(0); create_threads(); }

    //virtual
    ~ducc_thread_pool() { shutdown(); }

    //virtual
    size_t nthreads() const { return workers_.size(); }

    // virtual
    void resize(size_t nthreads_new)
      {
      if (nthreads_new==workers_.size()) return;
      MR_assert(!in_parallel_region,
        "trying to resize the thread pool from within a parallel region");
      shutdown();
      std::vector<worker>(nthreads_new).swap(workers_);
      restart();
      }

    //virtual
    size_t adjust_nthreads(size_t nthreads_in) const
      {
      if (in_parallel_region)
        return 1;
      if (nthreads_in==0)
        return workers_.size()+1;
      return std::min(workers_.size()+1, nthreads_in);
      }

    //virtual
    void submit(const std::function<void(Scheduler &)> &work, Distribution &dist,
      size_t nthreads);

    void shutdown()
      {
      lock_t lock(mut_);
      shutdown_locked();
      }

    void restart()
      {
      create_threads();
      }
  };

// return a pointer to a singleton thread_pool, which is always available
inline ducc_thread_pool *get_master_pool()
  {
  static auto master_pool = new ducc_thread_pool(ducc0_default_num_threads()-1);
#if __has_include(<pthread.h>)
  static std::once_flag f;
  call_once(f,
    []{
    pthread_atfork(
      +[]{ get_master_pool()->shutdown(); },  // prepare
      +[]{ get_master_pool()->restart(); },   // parent
      +[]{ get_master_pool()->restart(); }    // child
      );
    });
#endif
  return master_pool;
  }

thread_local thread_pool *active_pool = get_master_pool();

thread_pool *set_active_pool(thread_pool *new_pool)
  { return std::exchange(active_pool, new_pool); }
thread_pool *get_active_pool()
  {
  if (!active_pool) active_pool = get_master_pool();
  MR_assert(active_pool, "no thread pool active");
  return active_pool;
  }

#endif

#ifdef DUCC0_NO_LOWLEVEL_THREADING

class ducc_pseudo_thread_pool: public thread_pool
  {
  public:
    ducc_pseudo_thread_pool() {}

    //virtual
    size_t nthreads() const { return 1; }

    //virtual
    size_t adjust_nthreads(size_t /*nthreads_in*/) const
      { return 1; }
    //virtual
    void submit(const std::function<void(Scheduler &)> &, Distribution &, size_t)
      { MR_fail("must not get here"); }
  };

// return a pointer to a singleton thread_pool, which is always available
inline ducc_pseudo_thread_pool *get_master_pool()
  {
  static auto master_pool = new ducc_pseudo_thread_pool();
  return master_pool;
  }

thread_local thread_pool *active_pool = get_master_pool();

thread_pool *set_active_pool(thread_pool *new_pool)
  { return std::exchange(active_pool, new_pool); }
thread_pool *get_active_pool()
  {
  MR_assert(active_pool!=nullptr, "no thread pool active");
  return active_pool;
  }

static bool in_parallel_region=false;

#endif

size_t thread_pool_size()
  { return get_active_pool()->nthreads()+1; }
void resize_thread_pool(size_t nthreads_new)
  {
  MR_assert(nthreads_new>=1, "nthreads_new must be at least 1");
  get_active_pool()->resize(nthreads_new-1);
  }
size_t adjust_nthreads(size_t nthreads_in)
  { return get_active_pool()->adjust_nthreads(nthreads_in); }

class Distribution
  {
  private:
    size_t nthreads_;
    Mutex mut_;
    size_t nwork_;
    size_t cur_;
    std::atomic<size_t> cur_dynamic_;
    size_t chunksize_;
    double fact_max_;
    struct alignas(64) spaced_size_t { size_t v; }; 
    std::vector<spaced_size_t> nextstart;
    enum SchedMode { SINGLE, STATIC, DYNAMIC, GUIDED };
    SchedMode mode;
    bool single_done;

    void thread_map(std::function<void(Scheduler &)> f);

  public:
    size_t nthreads() const { return nthreads_; }

    void execSingle(size_t nwork, std::function<void(Scheduler &)> f)
      {
      mode = SINGLE;
      single_done = false;
      nwork_ = nwork;
      nthreads_ = 1;
      thread_map(std::move(f));
      }
    void execStatic(size_t nwork, size_t nthreads, size_t chunksize,
      std::function<void(Scheduler &)> f)
      {
      mode = STATIC;
      nthreads_ = adjust_nthreads(nthreads);
      nwork_ = nwork;
      chunksize_ = (chunksize<1) ? (nwork_+nthreads_-1)/nthreads_
                                 : chunksize;
      if (chunksize_>=nwork_)
        return execSingle(nwork_, std::move(f));
// if there are fewer chunks than threads, reduce nthreads
      nthreads_ = std::min(nthreads_, (nwork_+chunksize_-1)/chunksize_);
      nextstart.resize(nthreads_);
      for (size_t i=0; i<nextstart.size(); ++i)
        nextstart[i].v = i*chunksize_;
      thread_map(std::move(f));
      }
    void execDynamic(size_t nwork, size_t nthreads, size_t chunksize,
      std::function<void(Scheduler &)> f)
      {
      mode = DYNAMIC;
      nthreads_ = adjust_nthreads(nthreads);
      nwork_ = nwork;
      chunksize_ = (chunksize<1) ? 1 : chunksize;
      if (chunksize_ >= nwork)
        return execSingle(nwork, std::move(f));
      if (chunksize_*nthreads_>=nwork_)
        return execStatic(nwork, nthreads, chunksize_, std::move(f));
      cur_dynamic_ = 0;
      thread_map(std::move(f));
      }
    void execGuided(size_t nwork, size_t nthreads, size_t chunksize_min,
      double fact_max, std::function<void(Scheduler &)> f)
      {
      mode = GUIDED;
      nthreads_ = adjust_nthreads(nthreads);
      nwork_ = nwork;
      chunksize_ = (chunksize_min<1) ? 1 : chunksize_min;
      if (chunksize_*nthreads_>=nwork_)
        return execStatic(nwork, nthreads, chunksize_, std::move(f));
      fact_max_ = fact_max;
      cur_ = 0;
      thread_map(std::move(f));
      }
    void execParallel(size_t nthreads, std::function<void(Scheduler &)> f)
      {
      mode = STATIC;
      nthreads_ = adjust_nthreads(nthreads);
      nwork_ = nthreads_;
      chunksize_ = 1;
      thread_map(std::move(f));
      }
    Range getNext(size_t thread_id)
      {
      switch (mode)
        {
        case SINGLE:
          {
          if (single_done) return Range();
          single_done=true;
          return Range(0, nwork_);
          }
        case STATIC:
          {
          if (nextstart[thread_id].v>=nwork_) return Range();
          size_t lo=nextstart[thread_id].v;
          size_t hi=std::min(lo+chunksize_,nwork_);
          nextstart[thread_id].v += nthreads_*chunksize_;
          return Range(lo, hi);
          }
        case DYNAMIC:
          {
          auto curval = cur_dynamic_.fetch_add(chunksize_);
          return Range(std::min(curval, nwork_),
                       std::min(curval+chunksize_, nwork_));
          }
        case GUIDED:
          {
          LockGuard lck(mut_);
          if (cur_>=nwork_) return Range();
          auto rem = nwork_-cur_;
          size_t tmp = size_t((fact_max_*double(rem))/double(nthreads_));
          auto sz = std::min(rem, std::max(chunksize_, tmp));
          size_t lo=cur_;
          cur_+=sz;
          size_t hi=cur_;
          return Range(lo, hi);
          }
        }
      return Range();
      }
  };

class MyScheduler: public Scheduler
  {
  private:
    Distribution &dist_;
    size_t ithread_;

  public:
    MyScheduler(Distribution &dist, size_t ithread)
      : dist_(dist), ithread_(ithread) {}
    virtual size_t num_threads() const { return dist_.nthreads(); }
    virtual size_t thread_num() const { return ithread_; }
    virtual Range getNext() { return dist_.getNext(ithread_); }
  };

template<typename T> class ScopedValueChanger
  {
  private:
    T &object;
    T original_value;

  public:
    ScopedValueChanger(T &object_, T new_value)
      : object(object_), original_value(object_) { object=new_value; }
    ~ScopedValueChanger()
      { object=original_value; }
  };

#ifndef DUCC0_NO_LOWLEVEL_THREADING
void ducc_thread_pool::submit(const std::function<void(Scheduler &)> &work, Distribution &dist,
  size_t nthreads)
  {
  lock_t lock(mut_);
//     if (shutdown_)
//       throw std::runtime_error("Work items submitted after shutdown");

  MR_assert(nthreads<=workers_.size()+1, "too many threads requested");

  std::exception_ptr ex;
  Mutex ex_mut;
  nthreads_ = nthreads;
  custom_latch counter(workers_.size());
  work_ = [this, &work, nthreads, &counter, &dist, &ex, &ex_mut](size_t i)
    {
    if (i<nthreads)
      {
      try
        {
        MyScheduler sched(dist, i);
        work(sched);
        }
      catch (...)
        {
        LockGuard lock(ex_mut);
        ex = std::current_exception();
        }
      }
    counter.count_down();
    };
  news_ = !news_;
  news_.notify_all();
  {
  ScopedValueChanger<bool> changer(in_parallel_region, true);
  MyScheduler sched(dist, 0);
  work(sched);
  }
  counter.wait();
  if (ex)
    std::rethrow_exception(ex);
  }
#endif

void Distribution::thread_map(std::function<void(Scheduler &)> f)
  {
  if (nthreads_ == 1)
    {
    MyScheduler sched(*this, 0);
    f(sched);
    }
#ifndef DUCC0_NO_LOWLEVEL_THREADING
  else
    get_active_pool()->submit(f, *this, nthreads_);
#endif
  }

void execSingle(size_t nwork, std::function<void(Scheduler &)> func)
  {
  Distribution dist;
  dist.execSingle(nwork, std::move(func));
  }
void execStatic(size_t nwork, size_t nthreads, size_t chunksize,
  std::function<void(Scheduler &)> func)
  {
  Distribution dist;
  dist.execStatic(nwork, nthreads, chunksize, std::move(func));
  }
void execDynamic(size_t nwork, size_t nthreads, size_t chunksize,
  std::function<void(Scheduler &)> func)
  {
  Distribution dist;
  dist.execDynamic(nwork, nthreads, chunksize, std::move(func));
  }
void execGuided(size_t nwork, size_t nthreads, size_t chunksize_min,
  double fact_max, std::function<void(Scheduler &)> func)
  {
  Distribution dist;
  dist.execGuided(nwork, nthreads, chunksize_min, fact_max, std::move(func));
  }
void execParallel(size_t nthreads, std::function<void(Scheduler &)> func)
  {
  nthreads = adjust_nthreads(nthreads);
  Distribution dist;
  dist.execParallel(nthreads, std::move(func));
  }
void execParallel(size_t nthreads, std::function<void(size_t)> func)
  {
  Distribution dist;
  MR_assert(nthreads==adjust_nthreads(nthreads), "bad nthreads value");
  dist.execParallel(nthreads, [&](Scheduler &sched)
    { func(sched.thread_num()); });
  }
void execParallel(size_t work_lo, size_t work_hi, size_t nthreads,
  std::function<void(size_t, size_t)> func)
  {
  nthreads = adjust_nthreads(nthreads);
  execParallel(nthreads, [&](Scheduler &sched)
    {
    auto tid = sched.thread_num();
    auto [lo, hi] = calcShare(nthreads, tid, work_lo, work_hi);
    func(lo, hi);
    });
  }
void execParallel(size_t work_lo, size_t work_hi, size_t nthreads,
  std::function<void(size_t, size_t, size_t)> func)
  {
  MR_assert(nthreads==adjust_nthreads(nthreads), "bad nthreads value");
  execParallel(nthreads, [&](Scheduler &sched)
    {
    auto tid = sched.thread_num();
    auto [lo, hi] = calcShare(nthreads, tid, work_lo, work_hi);
    func(tid, lo, hi);
    });
  }

}}<|MERGE_RESOLUTION|>--- conflicted
+++ resolved
@@ -121,13 +121,7 @@
       }
   };
 
-<<<<<<< HEAD
-size_t ducc0_max_threads()
-=======
-#ifdef DUCC0_STDCXX_LOWLEVEL_THREADING
-
 size_t available_hardware_threads()
->>>>>>> 15246e40
   {
   static const size_t available_hardware_thrads_ = []()
     {
