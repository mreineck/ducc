--- conflicted
+++ resolved
@@ -167,26 +167,6 @@
   return pin_offset_;
   }
 
-<<<<<<< HEAD
-size_t ducc_max_threads()
-  {
-  static const size_t max_threads_ = get_max_threads_from_env();
-  return max_threads_;
-  }
-int pin_info()
-  {
-  static const int pin_info_ = get_pin_info_from_env();
-  return pin_info_;
-  }
-int pin_offset()
-  {
-  static const int pin_offset_ = get_pin_offset_from_env();
-  return pin_offset_;
-  }
-static thread_local bool in_parallel_region = false;
-
-=======
->>>>>>> f7ddfdab
 template <typename T> class concurrent_queue
   {
     std::queue<T> q_;
@@ -343,11 +323,7 @@
       workers_(nthreads)
       { create_threads(); }
 
-<<<<<<< HEAD
-    ducc_thread_pool(): ducc_thread_pool(ducc_max_threads()) {}
-=======
     ducc_thread_pool(): ducc_thread_pool(ducc0_max_threads()) {}
->>>>>>> f7ddfdab
 
     //virtual
     ~ducc_thread_pool() { shutdown(); }
@@ -361,13 +337,8 @@
       if (in_parallel_region)
         return 1;
       if (nthreads_in==0)
-<<<<<<< HEAD
-        return ducc_max_threads();
-      return std::min(ducc_max_threads(), nthreads_in);
-=======
         return ducc0_max_threads();
       return std::min(ducc0_max_threads(), nthreads_in);
->>>>>>> f7ddfdab
       }
     //virtual
     void submit(std::function<void()> work)
