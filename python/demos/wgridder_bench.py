# This program is free software: you can redistribute it and/or modify
# it under the terms of the GNU General Public License as published by
# the Free Software Foundation, either version 3 of the License, or
# (at your option) any later version.
#
# This program is distributed in the hope that it will be useful,
# but WITHOUT ANY WARRANTY; without even the implied warranty of
# MERCHANTABILITY or FITNESS FOR A PARTICULAR PURPOSE.  See the
# GNU General Public License for more details.
#
# You should have received a copy of the GNU General Public License
# along with this program.  If not, see <http://www.gnu.org/licenses/>.
#
# Copyright(C) 2019-2020 Max-Planck-Society

from time import time

import ducc0.wgridder.experimental as wgridder
import ducc0
import matplotlib.pyplot as plt
import numpy as np


def get_npixdirty(uvw, freq, fov_deg, mask):
    speedOfLight = 299792458.
    bl = np.sqrt(uvw[:,0]**2+uvw[:,1]**2+uvw[:,2]**2)
    bluvw = bl.reshape((-1,1))*freq.reshape((1,-1))/speedOfLight
    maxbluvw = np.max(bluvw*mask)
    minsize = int((2*fov_deg*np.pi/180*maxbluvw)) + 1
    return minsize+(minsize%2)  # make even


def main():
<<<<<<< HEAD
#    ms, fov_deg, npixdirty = '/home/martin/ms/supernovashell.55.7+3.4.spw0.npz', 2., 1200
#    ms, fov_deg, npixdirty = '/home/martin/ms/1052736496-averaged.npz', 25., 2048
#    ms, fov_deg, npixdirty = '/home/martin/ms/1052735056.npz', 45., 1200
#    ms, fov_deg, npixdirty = '/home/martin/ms/G330.89-0.36.npz', 2., 1200
#    ms, fov_deg, npixdirty = '/home/martin/ms/bigms.npz', 0.0005556*1800, 1800
    ms, fov_deg, npixdirty = '/data/CYG-ALL-13360-8MHZ.npz', 1., 4000
    ms, fov_deg, npixdirty = '/data/L_UV_DATA-IF1.npz', 1., 4000
=======
#    ms, fov_deg = '/home/martin/ms/supernovashell.55.7+3.4.spw0.npz', 2.
#    ms, fov_deg = '/home/martin/ms/1052736496-averaged.npz', 25.
    ms, fov_deg = '/home/martin/ms/1052735056.npz', 45.
#    ms, fov_deg = '/home/martin/ms/G330.89-0.36.npz', 2.
#    ms, fov_deg = '/home/martin/ms/bigms.npz', 0.0005556*1800
#    ms, fov_deg = '/home/martin/ms/L_UV_DATA-IF1.npz', 1.
>>>>>>> 34cc526f

    data = np.load(ms)
    uvw, freq, vis, wgt = data["uvw"], data["freqs"], data["vis"], data["wgt"]
    mask = data["mask"] if "mask" in data else None

    wgt[vis == 0] = 0
    if mask is None:
        mask = np.ones(wgt.shape, dtype=np.uint8)
    mask[wgt == 0] = False
    DEG2RAD = np.pi/180
<<<<<<< HEAD
    pixsize = fov_deg/npixdirty*DEG2RAD
    nthreads = 8
=======
    nthreads = 2
>>>>>>> 34cc526f
    epsilon = 1e-4
    do_wgridding = False

    ntries_gpu = 1

    npixdirty = get_npixdirty(uvw, freq, fov_deg, mask)
    pixsize = fov_deg/npixdirty*DEG2RAD

    print('Start gridding...')
    t0 = time()
    dirty = wgridder.vis2dirty(
        uvw=uvw, freq=freq, vis=vis, wgt=wgt,
        mask=mask, npix_x=npixdirty, npix_y=npixdirty, pixsize_x=pixsize,
        pixsize_y=pixsize, epsilon=epsilon, do_wgridding=do_wgridding,
        nthreads=nthreads, verbosity=1, flip_v=True, gpu=False)
    t = time() - t0
    print("{} s".format(t))
    print("{} visibilities/thread/s".format(np.sum(wgt != 0)/nthreads/t))
    t0 = time()
    dirty_g = wgridder.vis2dirty(
        uvw=uvw, freq=freq, vis=vis, wgt=wgt,
        mask=mask, npix_x=npixdirty, npix_y=npixdirty, pixsize_x=pixsize,
        pixsize_y=pixsize, epsilon=epsilon, do_wgridding=do_wgridding,
        nthreads=nthreads, verbosity=1, flip_v=True, gpu=True)
    t = time() - t0
    print("{} s".format(t))
    print("{} visibilities/thread/s".format(np.sum(wgt != 0)/nthreads/t))
    print(ducc0.misc.l2error(dirty,dirty_g))
    fig, axs = plt.subplots(1,3)
    axs[0].imshow(dirty.T, origin='lower')
    axs[1].imshow(dirty_g.T, origin='lower')
    axs[2].imshow(np.minimum(10.,np.maximum(-10.,dirty_g.T/dirty.T)), origin='lower')
    plt.show()
    t0 = time()
    x0 = wgridder.dirty2vis(
        uvw=uvw, freq=freq, dirty=dirty, wgt=wgt,
        mask=mask, pixsize_x=pixsize, pixsize_y=pixsize, epsilon=epsilon,
        do_wgridding=do_wgridding, nthreads=nthreads, verbosity=1,
        flip_v=True)
    t = time() - t0
    print("{} s".format(t))
    print("{} visibilities/thread/s".format(np.sum(wgt != 0)/nthreads/t))

    t0 = time()
    for _ in range(ntries_gpu):
        x1 = wgridder.dirty2vis(
            uvw=uvw, freq=freq, dirty=dirty, wgt=wgt,
            mask=mask, pixsize_x=pixsize, pixsize_y=pixsize, epsilon=epsilon,
            do_wgridding=do_wgridding,
            nthreads=nthreads, verbosity=1,
            flip_v=True,
            gpu=True)
    t = (time() - t0)/ntries_gpu
    print("{} s".format(t))
    print("{} visibilities/thread/s".format(np.sum(wgt != 0)/nthreads/t))
    print(ducc0.misc.l2error(x0,x1))
    plt.imshow(dirty.T, origin='lower')
    plt.show()


if __name__ == "__main__":
    main()<|MERGE_RESOLUTION|>--- conflicted
+++ resolved
@@ -31,22 +31,14 @@
 
 
 def main():
-<<<<<<< HEAD
-#    ms, fov_deg, npixdirty = '/home/martin/ms/supernovashell.55.7+3.4.spw0.npz', 2., 1200
-#    ms, fov_deg, npixdirty = '/home/martin/ms/1052736496-averaged.npz', 25., 2048
-#    ms, fov_deg, npixdirty = '/home/martin/ms/1052735056.npz', 45., 1200
-#    ms, fov_deg, npixdirty = '/home/martin/ms/G330.89-0.36.npz', 2., 1200
-#    ms, fov_deg, npixdirty = '/home/martin/ms/bigms.npz', 0.0005556*1800, 1800
-    ms, fov_deg, npixdirty = '/data/CYG-ALL-13360-8MHZ.npz', 1., 4000
-    ms, fov_deg, npixdirty = '/data/L_UV_DATA-IF1.npz', 1., 4000
-=======
 #    ms, fov_deg = '/home/martin/ms/supernovashell.55.7+3.4.spw0.npz', 2.
 #    ms, fov_deg = '/home/martin/ms/1052736496-averaged.npz', 25.
-    ms, fov_deg = '/home/martin/ms/1052735056.npz', 45.
+#    ms, fov_deg = '/home/martin/ms/1052735056.npz', 45.
 #    ms, fov_deg = '/home/martin/ms/G330.89-0.36.npz', 2.
 #    ms, fov_deg = '/home/martin/ms/bigms.npz', 0.0005556*1800
 #    ms, fov_deg = '/home/martin/ms/L_UV_DATA-IF1.npz', 1.
->>>>>>> 34cc526f
+    ms, fov_deg = '/data/CYG-ALL-13360-8MHZ.npz', 1.
+    ms, fov_deg = '/data/L_UV_DATA-IF1.npz', 1.
 
     data = np.load(ms)
     uvw, freq, vis, wgt = data["uvw"], data["freqs"], data["vis"], data["wgt"]
@@ -57,12 +49,7 @@
         mask = np.ones(wgt.shape, dtype=np.uint8)
     mask[wgt == 0] = False
     DEG2RAD = np.pi/180
-<<<<<<< HEAD
-    pixsize = fov_deg/npixdirty*DEG2RAD
     nthreads = 8
-=======
-    nthreads = 2
->>>>>>> 34cc526f
     epsilon = 1e-4
     do_wgridding = False
 
