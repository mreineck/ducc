0.26.0:
<<<<<<< HEAD
- wgridder:
  - add "self-tuning" versions of `vis2dirty` and `dirty2vis` which attempt to
    save time by
     - splitting visibilities into a small-w and large-w part and processing
       them separately, and/or
     - subdividing the field of view into facets.
    This can be advantageous when FFT cost would dominate using the naive
    approach and the number of w-planes is large (roughly 50 and higher).
=======
- general:
  - clarify that the preferred installation method is compilation from source
>>>>>>> 3d9051bd


0.25.0:
- general:
  - try to fix the package on 32bit platforms

- nufft:
  - significant performance and accuracy improvements

- wgridder:
  - recalculated kernels, improved error model
  - small performance tweaks


0.24.0:
- general:
  - work around a compilation problem with gcc 7

- nufft:
  - beginnings of a non-uniform FFT module
    Conventions are closely following the FINUFFT library.
    The interface is not finalized yet.

- wgridder:
  - improved pre-sorting of visibilities


0.23.0:
- general:
  - improved template code for multi-array operations (internal detail)

- fft:
  - fix a bug in multi-D Hartley transform which was introduced in ducc0 0.21.
    This bug was triggered in cases with two or three transformed axes and at
    least one untransformed axis.
  - use clear dual-license headers in all files required for the FFT component

- healpix:
  - input arrays to all functions can now be float32/int32 as well

- wgridder:
  - performance tweaks to FFT and kernel evaluation parts; performance gain
    on the order of 10%.


0.22.0:
- general:
  - many internal cleanups and consistency improvements
  - preparations for release as an Alpine Linux package

- fft:
  - re-introduce plan caching. This is possible since plans for large 1D
    transforms no longer scale with the length of the transform,but only its
    square root, limiting the memory overhead
  - code tweaks to improve copying steps for multi-D transforms (basically a
    workaround for mis-optimizations by gcc)


0.21.0:
- general:
  - support for more platforms (e.g. Raspberry Pi)
  - rewrite of the classes for multidimensional array views, which allows
    many simplifications, multithreading etc.

- fft:
  - low-level tweaks which accelerate internal function calls; this especially
    helps multi-D transforms with short axis lengths
  - genuine Hartley transforms over 2 and 3 axes no longer require big temporary
    arrays

- healpix:
  - multithreading support for most functions


0.20.0:
- general:
  - minimum required Python version is now 3.7
  - tests: retire Ubuntu 18, improve tests with icpx
  - fix compilation failure on non-x86 platforms

- fft:
  - allow individual, compile-time, selection of SIMD types to be used

- sht/healpix:
  - prepare better support for Healpix pixelization

- misc:
  - convenience function for building numpy arrays without critical strides


0.19.0:
- general:
  - binary wheels can now be built and uploaded to PyPI; the installation
    instructions have been updated accordingly. Please provide feedback in case
    of problems!

- fft:
  - C++ sources for FFT calculation now have their own subdirectory.
  - new function `r2r_fftw`, which supports FFTW's halfcomplex storage scheme.
  - new function `convolve_axis`, which performs efficient convolution of arrays
    with arbitrary 1D kernels, optionally followed by zero-padding/truncation.


0.18.0:
- sht:
  - implement adoint_analysis
    CAUTION: this is still really experiental!

- wgridder:
  - improve cost model, assuming that the FFT component will not scale perfectly


0.17.0:
- general:
  - more information available on PyPI

- fft:
  - performance tweaks for 1D FFTs
  - reduced memory overhead for 1D FFTs
  - multithreading support for 1D FFTs (this is only advantageous for very long
    transforms at the moment)

- sht:
  - interface for fully general SHTs is now accessible from Python; this is not
    completely finalized, however.
  - improved a_lm rotation performance


0.16.0:
- general:
  - the GIL is now released in many more functions

-fft:
  - very long 1D transforms now have a lower memory overhead and should be
    faster

-sht:
  - a_lm rotation is now much more accurate, but slightly slower
  - the improved apherical harmonic analysis capabilities are now documented

-misc:
  - two new convenience functions vdot() and l2error() were added


0.15.0:
- general:
  - the code is now compiled with the "-fvisibility=hidden" flag, which reduces
    the size of the resulting binary.
  - demo codes were adjusted to use the new SHT interface.

- fft:
  - added some functions to reduce the amount of unnecessary memory
    allocations and data copying.

- sht:
  - it is no longer necessary to pre-allocate an array for the output of the
    `sht.experimental.*2d*` functions. If not provided, the functions will
    create the array automatically now, which requires passing of new `ntheta`
    and `nphi` parameters in come cases.
  - the `sht.experimental.*2d*` functions now take an optional `mmax` parameter
    which can be used to limit the maximum azimuthal moment of a transform.
    If not supplied, the code assumes that `mmax` is equal to `lmax`.
  - added some unit tests for the new SHT interface.
  - reduced memory overhead forsome of the `sht.experimental.*2d*` functions.

- misc:
  - added functionality (originally from Planck Level-S) to simulate time
    streams of detector noise.


0.14.0:
- general:
  - ducc0.__version__ is now also defined under Windows

- sht:
  - further performance improvements
  - added functions for manipulation of "2D maps", i.e. maps consisting of
    (ntheta*nphi) pixels with equidistant pixels in phi, and rings distributed
    along theta according to one of the CC, DH, F1, F2, GL, MW, MWflip schemes.

- totalconvolve:
  - bug fix in the adjoint convolution: results were inadvertently conjugated


0.13.0:
- general:
  - more comprehensive references in README.md

- sht:
  - bug fixes
  - tweaks to the experimental interface for extracting moments up to lmax
    from maps with only lmax+1 or lmax+2 equidistant rings.


0.12.0:
- general:
  - update installation instructions in README.md

- sht:
  - expose functionality for computing gradient maps from spherical harmonic
    coefficients


0.11.0:
- general:
  - beginning of Doxygen documentation for the C++ part
  - fixes to the #include statements in header files; now every header can be
    included in isolation.
  - some CI streamlining


0.10.0:
- general:
  - HTML documentation generation using Sphinx
    Up-to-date documentation for the ducc0 branch is available at
    https://mtr.pages.mpcdf.de/ducc/.
  - more and improved docstrings
  - SIMD datatypes are now much more compatible with C++ upcoming SIMD types.
    The code can be compiled with the types from <experimental/simd> if
    available, with very small manual changes.
  - reshuffling and renaming of files

- fft:
  - 1D transforms have been rewritten using a much more flexible class hierarchy
    which allows more optimizations. For example 1D FFTs can now be partially
    multi-threaded and the Bluestein algorithm can be used as a single pass
    instead of just replacing a whole transform.

- sht:
  - design of a new SHT interface. Parts of this interface are made visible
    from Python, in the "sht.experimental" submodule. The "sharpjob_d"-based
    interface will be kept for compatibility purposes until ducc1 is released.
  - experimental support for spherical harmonic analysis that only requires
    lmax+1 or lmax+2 equidistant rings for exact analysis up to lmax.
  - misc.rotate_alm was moved to the sht submodule.

- totalconvolver:
  - interface change to synchronize it better with the upcoming SHT interface.
    Basically, if an array has a "number of components" axis, this is now
    always in first place.
    Strictly speaking this is an interface-breaking change, but to the best of
    my knowledge the interface in question has not been used in other projects
    yet.


0.9.0:
- general:
  - improved and faster computation of Gauss-Legendre nodes and weights
    using Ignace Bogaert's implementation (https://doi.org/10.1137/140954969,
    https://sourceforge.net/projects/fastgausslegendrequadrature/)
  - Intel OneAPI compilers are now supported
  - new accepted value "none-debug" for DUCC0_OPTIMIZATION

- wgridder:
  - fixed a bug which could cause memory accesses beyond the end of an array

- fft:
  - slightly improved buffer re-use

- misc:
  - substantially faster a_lm rotation code based on the Mikael Slevinsky's
    FastTransforms package (https://github.com/MikaelSlevinsky/FastTransforms)


0.8.0:
- general:
  - compiles and runs on MacOS 11
  - choice of various optimization and debugging levels by setting
    the DUCC0_OPTIMIZATION variable before compilation.
    Valid choices are
    "none":
      no optimization or debugging, fast compilation
    "portable":
      Optimizations which are portable to all CPUs of a given family
    "portable-debug":
      same as above, with debugging information
    "native":
      Optimizations which are specific to the host CPU, non-portable library
    "native-debug":
      same as above, with debugging information
    Default is "native".

- wgridder:
  - more careful treatment of u,v,w-coordinates and phase angles, leading to
    better achievable accuracies for single-precision runs
  - performance improvements by making the computed interval in "n-1" symmetric
    around 0. This reduces the number of required w planes significantly.
    Speedups are bigger for large FOVs and when FFT is dominating.
  - allow working with dirty images that are shifted with respect to the phase
    center. This can be used for faceting and incorporating DDEs.
  - new optional flag "double_precision_accumulation" for gridding routines,
    which causes accumulation onto the uv grid to be done in double precision,
    regardless of input and output precision. This can be helpful to avoid
    accumulation errors in special circumstances.

- pointingprovider:
  - improved performance via vectorized trigonometric functions


0.7.0:
- general:
  - compilation with MSVC on Windows is now possible

- wgridder:
  - performance (especially scaling) improvements
  - oversampling factors up to 2.5 supported
  - new, more flexible interface in submodule `wgridder.experimental`
    (subject to further changes!)

- totalconvolver:
  - now performs non-equidistant FFT interpolation also in psi direction,
    making it much faster for large kmax.
  - new low-level interface which allows flexible re-distribution of work
    over MPI tasks (responsibility of the caller)


0.6.0:
- general:
  - multi-threading improvements contributed by Peter Bell

- wgridder:
  - new, smaller internal data structure


0.5.0:
- wgridder:
  - internally used grid size is now chosen automatically, and the parameters
    "nu" and "nv" are ignored; they will be removed in ducc1.


0.3.0:
- general:
  - The package should now be installable from PyPI via pip even on MacOS.
    However, MacOS >= 10.14 is required.

- wgridder:
  - very substantial performance and scaling improvements


0.2.0:
- wgridder:
  - kernels are now evaluated via polynomial approximation, allowing much
    more freedom in the choice of kernel function
  - switch to 2-parameter ES kernels for better accuracy
  - unnecessary FFT calculations are skipped

- totalconvolve:
  - improved accuracy by making use of the new wgridder kernels
  - *INTERFACE CHANGE* removed method "epsilon_guess()"

- pointingprovider:
  new, experimental module for computing detector pointings from a time stream
  of satellite pointings. To be used by litebird_sim initially.<|MERGE_RESOLUTION|>--- conflicted
+++ resolved
@@ -1,5 +1,7 @@
 0.26.0:
-<<<<<<< HEAD
+- general:
+  - clarify that the preferred installation method is compilation from source
+
 - wgridder:
   - add "self-tuning" versions of `vis2dirty` and `dirty2vis` which attempt to
     save time by
@@ -8,10 +10,6 @@
      - subdividing the field of view into facets.
     This can be advantageous when FFT cost would dominate using the naive
     approach and the number of w-planes is large (roughly 50 and higher).
-=======
-- general:
-  - clarify that the preferred installation method is compilation from source
->>>>>>> 3d9051bd
 
 
 0.25.0:
